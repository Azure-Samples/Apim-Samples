"""
This module provides a reusable way to create Simple APIM infrastructure that can be called from notebooks or other scripts.
"""

import sys
import argparse
from apimtypes import APIM_SKU
from infrastructures import SimpleApimInfrastructure


<<<<<<< HEAD
    print(f'\n🚀 Creating Simple APIM infrastructure...\n')
    print(f'   Infrastructure : {deployment.value}')
    print(f'   Index          : {index}')
    print(f'   Resource group : {rg_name}')
    print(f'   Location       : {rg_location}')
    print(f'   APIM SKU       : {apim_sku.value}\n')
    
    # 2) Set up the policy fragments
    if custom_policy_fragments is None:
        pfs: List[PolicyFragment] = [
            PolicyFragment('Api-Id', utils.read_policy_xml(utils.determine_shared_policy_path('pf-api-id.xml')), 'Extracts a specific API identifier for tracing.'),
            PolicyFragment('AuthZ-Match-All', utils.read_policy_xml(utils.determine_shared_policy_path('pf-authz-match-all.xml')), 'Authorizes if all of the specified roles match the JWT role claims.'),
            PolicyFragment('AuthZ-Match-Any', utils.read_policy_xml(utils.determine_shared_policy_path('pf-authz-match-any.xml')), 'Authorizes if any of the specified roles match the JWT role claims.'),
            PolicyFragment('Http-Response-200', utils.read_policy_xml(utils.determine_shared_policy_path('pf-http-response-200.xml')), 'Returns a 200 OK response for the current HTTP method.'),
            PolicyFragment('Product-Match-Any', utils.read_policy_xml(utils.determine_shared_policy_path('pf-product-match-any.xml')), 'Proceeds if any of the specified products match the context product name.'),
            PolicyFragment('Remove-Request-Headers', utils.read_policy_xml(utils.determine_shared_policy_path('pf-remove-request-headers.xml')), 'Removes request headers from the incoming request.')
        ]
    else:
        pfs = custom_policy_fragments
    
    # 3) Define the APIs
    if custom_apis is None:
        # Default Hello World API
        pol_hello_world = utils.read_policy_xml(HELLO_WORLD_XML_POLICY_PATH)
        api_hwroot_get = GET_APIOperation('This is a GET for API 1', pol_hello_world)
        api_hwroot = API('hello-world', 'Hello World', '', 'This is the root API for Hello World', operations = [api_hwroot_get])
        apis: List[API] = [api_hwroot]
    else:
        apis = custom_apis
    
    # 4) Define the Bicep parameters with serialized APIs
    # Define the Bicep parameters with serialized APIs
    bicep_parameters = {
        'apimSku'         : {'value': apim_sku.value},
        'apis'            : {'value': [api.to_dict() for api in apis]},
        'policyFragments' : {'value': [pf.to_dict() for pf in pfs]}
    }
    
    # Change to the infrastructure directory to ensure bicep files are found
    original_cwd = os.getcwd()
    infra_dir = Path(__file__).parent
    
=======
def create_infrastructure(location: str, index: int, apim_sku: APIM_SKU) -> None:    
>>>>>>> 179ea69a
    try:
        result = SimpleApimInfrastructure(location, index, apim_sku).deploy_infrastructure()
        sys.exit(0 if result.success else 1)
            
    except Exception as e:
        print(f'\n💥 Error: {str(e)}')
        sys.exit(1)

def main():
    """
    Main entry point for command-line usage.
    """
        
    parser = argparse.ArgumentParser(description = 'Create Simple APIM infrastructure')
    parser.add_argument('--location', default = 'eastus2', help = 'Azure region (default: eastus2)')
    parser.add_argument('--index', type = int, help = 'Infrastructure index')
    parser.add_argument('--sku', choices = ['Basicv2', 'Standardv2', 'Premiumv2'], default = 'Basicv2', help = 'APIM SKU (default: Basicv2)')    
    args = parser.parse_args()

    # Convert SKU string to enum using the enum's built-in functionality
    try:
        apim_sku = APIM_SKU(args.sku)
    except ValueError:
        print(f"Error: Invalid SKU '{args.sku}'. Valid options are: {', '.join([sku.value for sku in APIM_SKU])}")
        sys.exit(1)

    create_infrastructure(args.location, args.index, apim_sku)

if __name__ == '__main__':
    main()<|MERGE_RESOLUTION|>--- conflicted
+++ resolved
@@ -8,7 +8,6 @@
 from infrastructures import SimpleApimInfrastructure
 
 
-<<<<<<< HEAD
     print(f'\n🚀 Creating Simple APIM infrastructure...\n')
     print(f'   Infrastructure : {deployment.value}')
     print(f'   Index          : {index}')
@@ -51,9 +50,6 @@
     original_cwd = os.getcwd()
     infra_dir = Path(__file__).parent
     
-=======
-def create_infrastructure(location: str, index: int, apim_sku: APIM_SKU) -> None:    
->>>>>>> 179ea69a
     try:
         result = SimpleApimInfrastructure(location, index, apim_sku).deploy_infrastructure()
         sys.exit(0 if result.success else 1)

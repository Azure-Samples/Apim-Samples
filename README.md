# Azure API Management Samples

[![Python Tests](https://github.com/Azure-Samples/Apim-Samples/actions/workflows/python-tests.yml/badge.svg?branch=main)](https://github.com/Azure-Samples/Apim-Samples/actions/workflows/python-tests.yml)

This repository provides a playground to safely experiment with and learn Azure API Management (APIM) policies in various architectures.  

_If you are interested in APIM & Azure OpenAI integrations, please check out the excellent [AI Gateway](https://github.com/Azure-Samples/AI-Gateway) GitHub repository._

## 🎯 Objectives

1. Educate you on common APIM architectures we see across industries and customers.
1. Empower you to safely experiment with APIM policies.
1. Provide you with high-fidelity building blocks to further your APIM integration efforts.

_Try it out, learn from it, apply it in your setups._

---

## 🚀 Getting Started

### Quick Start Options

#### Option 1: GitHub Codespaces / Dev Container (Recommended)

The fastest way to get started is using our pre-configured development environment:

- **GitHub Codespaces**: Click the green "Code" button → "Codespaces" → "Create codespace on main"
- **VS Code Dev Containers**: Install the [Dev Containers extension](https://marketplace.visualstudio.com/items?itemName=ms-vscode-remote.remote-containers), then "Reopen in Container"

All prerequisites are automatically installed and configured. 

📖 **For detailed setup information, troubleshooting, and optimization details, see [Dev Container Documentation](.devcontainer/README.md)**

#### Option 2: Local Setup

### 📋 Prerequisites

These prerequisites apply broadly across all infrastructure and samples. If there are specific deviations, expect them to be noted there.

- [Python 3.12](https://www.python.org/) installed
  - Python 3.13 may not have all dependencies ready yet. There have been issues during installs.
- [VS Code](https://code.visualstudio.com/) installed with the [Jupyter notebook extension](https://marketplace.visualstudio.com/items?itemName=ms-toolsai.jupyter) enabled
- [Azure CLI](https://learn.microsoft.com/cli/azure/install-azure-cli) installed
- [An Azure Subscription](https://azure.microsoft.com/free/) with Owner or Contributor+UserAccessAdministrator permissions. Execute [shared/jupyter/verify-az-account.ipynb](shared/jupyter/verify-az-account.ipynb) to verify.
- **Azure Authentication**: Sign in to Azure with Azure CLI using the specific tenant and subscription you want to work with:
  - To log in to a specific tenant: `az login --tenant <your-tenant-id-or-domain>`
  - To set a specific subscription: `az account set --subscription <your-subscription-id-or-name>`
  - To verify your current context: `az account show`
  - See the [Azure CLI authentication guide](https://learn.microsoft.com/cli/azure/authenticate-azure-cli-interactively) for more options

### 🛠️ Initialization

#### Using Dev Container (Recommended)

If you're using the dev container (GitHub Codespaces or VS Code Dev Containers):

1. Open the repository in the dev container environment
2. Wait for the automatic setup to complete (includes interactive Azure CLI configuration)
3. If prompted during setup, choose your preferred Azure CLI authentication method:
   - **Mount local config**: Preserves authentication between container rebuilds
   - **Manual login**: Requires tenant-specific `az login` after each container startup
   - **Configure later**: Skip for now, configure manually later
4. **Sign in to Azure with correct tenant and subscription**:
   - If you chose manual login or skipped: `az login --tenant <your-tenant-id-or-domain>`
   - Set the correct subscription: `az account set --subscription <your-subscription-id-or-name>`
   - Verify your authentication context: `az account show`
5. Verify your Azure setup by executing [shared/jupyter/verify-az-account.ipynb](shared/jupyter/verify-az-account.ipynb)

#### Manual Local Setup

If you're setting up locally without the dev container:

##### Quick Setup (Recommended)

1. **Create Python Environment**: In VS Code, use Ctrl+Shift+P → "Python: Create Environment" → "Venv" → Select Python version → Check requirements.txt
2. **Complete Environment Setup**: Run the automated setup script:
   ```bash
   python setup/setup_python_path.py --complete-setup
   ```
   For help and available options, run without arguments:
   ```bash
   python setup/setup_python_path.py
   ```
3. **Restart VS Code** to apply all settings
4. **Sign in to Azure**: `az login --tenant <your-tenant-id>` and `az account set --subscription <your-subscription>`

That's it! Your local environment now matches the dev container experience with:
- ✅ Standardized "APIM Samples Python 3.12" Jupyter kernel
- ✅ Automatic notebook kernel selection  
- ✅ Python path configured for shared modules
- ✅ VS Code optimized for the project

When you open any `.ipynb` notebook, it will automatically use the correct kernel and all imports will work seamlessly.

**🔍 Verify Setup**: Run `python setup/verify_local_setup.py` to confirm everything is working correctly.

##### Manual Step-by-Step Setup

If you prefer manual setup or the automated script doesn't work:

1. Open VS Code.
1. Invoke the _Command Palette_ via the _View_ menu or a shortcut (on Windows: Ctrl + Shift + P, on Mac: CMD + Shift + P).
1. Select _Python: Create Environment_.
1. Select _Venv_ as we want a local virtual environment.
1. Select the desired, installed Python version.
1. Check _requirements.txt_ to install the Python dependencies we need for this repo, then press _OK_. The install may take a few minutes. You can check on progress in the _OUTPUT_ window (select `Python`).
1. Verify the virtual environment is set up. You should see a new _.venv_ directory with a _pyveng.cfg_ file and the Python version you selected earlier.
1. Set up the project environment:
   ```bash
   python setup/setup_python_path.py --generate-env
   python setup/setup_python_path.py --setup-kernel  
   python setup/setup_python_path.py --setup-vscode
   ```
1. **Restart VS Code** to ensure all environment settings are loaded properly.

The first time you run a Jupyter notebook, you may be asked to install the Jupyter kernel package (ipykernel) if not already available.

#### 🔧 Troubleshooting Setup Issues

If you encounter import errors (e.g., `ModuleNotFoundError: No module named 'requests'` or cannot import shared modules), try these steps:

1. **Fix Python path configuration**:
   ```bash
   python setup/setup_python_path.py --generate-env
   ```

2. **Verify setup**:
   ```bash
   python setup/verify_local_setup.py
   ```

3. **Restart VS Code** after running the above commands.

4. **Check Python interpreter**: Use `Ctrl+Shift+P` → "Python: Select Interpreter" and choose your `.venv` interpreter.

For detailed troubleshooting of setup issues, see [Import Troubleshooting Guide](.devcontainer/IMPORT-TROUBLESHOOTING.md).

📘 **For comprehensive troubleshooting including deployment errors, authentication issues, and more, see our main [Troubleshooting Guide](TROUBLESHOOTING.md).**

### 📁 List of Samples

<<<<<<< HEAD
| Sample Name                                                     | Description                                                                                                         | Supported Infrastructure(s)   |
|:----------------------------------------------------------------|:--------------------------------------------------------------------------------------------------------------------|:------------------------------|
| [AuthX](./samples/authX/README.md)                              | Authentication and role-based authorization in a mock HR API.                                                       | All infrastructures           |
| [AuthX Pro](./samples/authX-pro/README.md)                      | Authentication and role-based authorization in a mock product with multiple APIs and policy fragments.              | All infrastructures           |
| [General](./samples/general/README.md)                          | Basic demo of APIM sample setup and policy usage.                                                                   | All infrastructures           |
| [Load Balancing](./samples/load-balancing/README.md)            | Priority and weighted load balancing across backends.                                                               | apim-aca, afd-apim (with ACA) |
| [Secure Blob Access](./samples/secure-blob-access/README.md)    | Secure blob access via the [valet key pattern](https://learn.microsoft.com/azure/architecture/patterns/valet-key).  | All infrastructures           |
| [Azure Maps](./samples/azure-maps/README.md)                    | Proxying calls to Azure Maps with APIM policies.                                                                    | All infrastructures           |
=======
| Sample Name                                                              | Description                                                                                                         | Supported Infrastructure(s)   |
|:-------------------------------------------------------------------------|:--------------------------------------------------------------------------------------------------------------------|:------------------------------|
| [AuthX](./samples/authX/README.md)                                       | Authentication and role-based authorization in a mock HR API.                                                       | All infrastructures           |
| [AuthX Pro](./samples/authX-pro/README.md)                               | Authentication and role-based authorization in a mock product with multiple APIs and policy fragments.              | All infrastructures           |
| [General](./samples/general/README.md)                                   | Basic demo of APIM sample setup and policy usage.                                                                   | All infrastructures           |
| [Load Balancing](./samples/load-balancing/README.md)                     | Priority and weighted load balancing across backends.                                                               | apim-aca, afd-apim (with ACA) |
| [Secure Blob Access](./samples/secure-blob-access/README.md)             | Secure blob access via the [valet key pattern](https://learn.microsoft.com/azure/architecture/patterns/valet-key).  | All infrastructures           |
| [Credential Manager (with Spotify)](./samples/oauth-3rd-party/README.md) | Authenticate with APIM which then uses its Credential Manager with Spotify's REST API.                              | All infrastructures           |
>>>>>>> 94a3e0f5

### ▶️ Running a Sample

1. Locate the specific sample's `create.ipynb` file and adjust the parameters under the `User-defined Parameters` header as you see fit.
1. Ensure that the specified infrastructure already exists in your subscription. If not, proceed to the desired infrastructure folder and execute its `create.ipynb` file. Wait until this completes before continuing.
1. Execute the sample's `create.ipynb` file.

Now that infrastructure and sample have been stood up, you can experiment with the policies, make requests against APIM, etc.

---

## Troubleshooting

Encountering issues? Check our comprehensive **[Troubleshooting Guide](TROUBLESHOOTING.md)** which covers:

- **Deployment Errors** - Including the common "content already consumed" error and parameter mismatches
- **Authentication Issues** - Azure CLI login problems and permission errors  
- **Notebook & Development Environment Issues** - Module import errors and Python path problems
- **Azure CLI Issues** - Rate limiting and API version compatibility
- **Resource Management Issues** - Resource group and APIM service problems

For immediate help with common errors, diagnostic commands, and step-by-step solutions, see **[TROUBLESHOOTING.md](TROUBLESHOOTING.md)**.

---

## 📂 Repo Structure

### 🦅 High-level

- All _samples_ can be found in the `samples` folder. Samples showcase functionality and provide a baseline for your experimentation.
- All _infrastructures_ can be found in the `infrastructure` folder. They provide the architectural underpinnings.
- All shared code, modules, functionality, policies, etc. can be found in the `shared` folder. 
  - Bicep _modules_ are versioned in the `bicep/modules` folder. Major changes require versioning.
  - Python _modules_ are found in the `python` folder. _They are not versioned yet but may be in the future._ 
  - Reusable _APIM policies_ are found in the `apim-policies` folder. 
  - Reusable Jupyter notebooks are found in the `jupyter` folder.

### ⚙️ Sample Setup

- Each sample uses an architecture infrastructure. This keeps the samples free of almost all setup.
- Each infrastructure and sample features a `create.ipynb` for creation (and running) of the sample setup and a `main.bicep` file for IaC configuration.
- Each infrastructure contains a `clean-up.ipynb` file to tear down everything in the infrastructure and its resource group. This reduces your Azure cost.
- Samples (and infrastructures) may contain additional files specific to their use cases.

### 🏛️ Infrastructure Architectures

We provide several common architectural approaches to integrating APIM into your Azure ecosystem. While these are high-fidelity setups, they are not production-ready. Please refer to the [Azure API Management landing zone accelerator](https://learn.microsoft.com/azure/cloud-adoption-framework/scenarios/app-platform/api-management/landing-zone-accelerator) for up-to-date production setups.

## 📦 List of Infrastructures

| Infrastructure Name                                                               | Description                                                                                                                                                           |
|:----------------------------------------------------------------------------------|:----------------------------------------------------------------------------------------------------------------------------------------------------------------------|
| [Simple API Management](./infrastructure/simple-apim)                             | Just the basics with a publicly accessible API Management instance fronting your APIs. This is the innermost way to experience and experiment with the APIM policies. |
| [API Management & Container Apps](./infrastructure/apim-aca)                      | APIs are often implemented in containers running in Azure Container Apps. This architecture accesses the container apps publicly. It's beneficial to test both APIM and container app URLs here to contrast and compare experiences of API calls through and bypassing APIM. It is not intended to be a security baseline. |
| [Secure Front Door & API Management & Container Apps](./infrastructure/afd-apim)  | A higher-fidelity implementation of a secured setup in which Azure Front Door connects to APIM via the new private link integration. This traffic, once it traverses through Front Door, rides entirely on Microsoft-owned and operated networks. Similarly, the connection from APIM to Container Apps is secured but through a VNet configuration (it is also entirely possible to do this via private link). APIM Standard V2 is used here to accept a private link from Front Door. |

---

## 🛠️ Development

As you work with this repo, you will likely want to make your own customizations. There's little you need to know to be successful.

The repo uses the bicep linter and has rules defined in `bicepconfig.json`. See the [bicep linter documentation](https://learn.microsoft.com/azure/azure-resource-manager/bicep/bicep-config-linter) for details.

**We welcome contributions!** Please consider forking the repo and creating issues and pull requests to share your samples. Please see [CONTRIBUTING.md](CONTRIBUTING.md) for details. Thank you! 

### ➕ Adding a Sample

Adding a new sample is relatively straight-forward.

1. Create a new feature branch for the new sample.
1. Copy the `/samples/_TEMPLATE` folder.
1. Rename the copied folder to a name representative of the sample (e.g. "load-balancing", "authX", etc.)
1. Change the `create.ipynb` and `main.bicep` files. Look for the brackets (`[ ]`) brackets for specific inputs.
1. Add any policy.xml files to the same folder if they are specific to this sample. If they are to be reused, place them into the `/shared/apim-policies` folder instead.
1. Test the sample with all supported infrastructures.
1. Create a pull request for merge.

### 🧪 Testing & Code Coverage

Python modules in `shared/python` are covered by comprehensive unit tests located in `tests/python`. All tests use [pytest](https://docs.pytest.org/) and leverage modern pytest features, including custom markers for unit and HTTP tests.

#### 🚀 Running Tests Locally

- **PowerShell (Windows):**
  - Run all tests with coverage: `./tests/python/run_tests.ps1`
- **Shell (Linux/macOS):**
  - Run all tests with coverage: `./tests/python/run_tests.sh`

Both scripts:
- Run all tests in `tests/python` using pytest
- Generate a code coverage report (HTML output in `tests/python/htmlcov`)
- Store the raw coverage data in `tests/python/.coverage`

You can also run tests manually and see details in the console:
```sh
pytest -v --cov=shared/python --cov-report=html:tests/python/htmlcov --cov-report=term tests/python
```

#### 📊 Viewing Coverage Reports

After running tests, open `tests/python/htmlcov/index.html` in your browser to view detailed coverage information.

#### 🏷️ Pytest Markers

- `@pytest.mark.unit` — marks a unit test
- `@pytest.mark.http` — marks a test involving HTTP/mocking

Markers are registered in `pytest.ini` to avoid warnings.

#### ⚡ Continuous Integration (CI)

On every push or pull request, GitHub Actions will:
- Install dependencies
- Run all Python tests in `tests/python` with coverage
- Store the `.coverage` file in `tests/python`
- Upload the HTML coverage report as a workflow artifact for download

#### 📝 Additional Notes

- The `.gitignore` is configured to exclude coverage output and artifacts.
- All test and coverage features work both locally and in CI.

For more details on pytest usage, see the [pytest documentation](https://docs.pytest.org/en/8.2.x/).

---

## 📚 Supporting Resources

The APIM team maintains an [APIM policy snippets repo](https://github.com/Azure/api-management-policy-snippets) with use cases we have seen. They are not immediately executable samples and require integrations such as in this repo.

---

## 🙏 Acknowledgements

This project has its roots in work done by [Alex Vieira](https://github.com/vieiraae) on the excellent Azure API Management [AI Gateway](https://github.com/Azure-Samples/AI-Gateway) GitHub repository. Much of the structure is similar and its reuse resulted in significant time savings. Thank you, Alex!

Furthermore, [Houssem Dellai](https://github.com/HoussemDellai) was instrumental in setting up a working Front Door to API Management [private connectivity lab](https://github.com/Azure-Samples/AI-Gateway/tree/main/labs/private-connectivity). This created a working baseline for one of this repository's infrastructures. Thank you, Houssem!<|MERGE_RESOLUTION|>--- conflicted
+++ resolved
@@ -139,16 +139,6 @@
 
 ### 📁 List of Samples
 
-<<<<<<< HEAD
-| Sample Name                                                     | Description                                                                                                         | Supported Infrastructure(s)   |
-|:----------------------------------------------------------------|:--------------------------------------------------------------------------------------------------------------------|:------------------------------|
-| [AuthX](./samples/authX/README.md)                              | Authentication and role-based authorization in a mock HR API.                                                       | All infrastructures           |
-| [AuthX Pro](./samples/authX-pro/README.md)                      | Authentication and role-based authorization in a mock product with multiple APIs and policy fragments.              | All infrastructures           |
-| [General](./samples/general/README.md)                          | Basic demo of APIM sample setup and policy usage.                                                                   | All infrastructures           |
-| [Load Balancing](./samples/load-balancing/README.md)            | Priority and weighted load balancing across backends.                                                               | apim-aca, afd-apim (with ACA) |
-| [Secure Blob Access](./samples/secure-blob-access/README.md)    | Secure blob access via the [valet key pattern](https://learn.microsoft.com/azure/architecture/patterns/valet-key).  | All infrastructures           |
-| [Azure Maps](./samples/azure-maps/README.md)                    | Proxying calls to Azure Maps with APIM policies.                                                                    | All infrastructures           |
-=======
 | Sample Name                                                              | Description                                                                                                         | Supported Infrastructure(s)   |
 |:-------------------------------------------------------------------------|:--------------------------------------------------------------------------------------------------------------------|:------------------------------|
 | [AuthX](./samples/authX/README.md)                                       | Authentication and role-based authorization in a mock HR API.                                                       | All infrastructures           |
@@ -157,7 +147,7 @@
 | [Load Balancing](./samples/load-balancing/README.md)                     | Priority and weighted load balancing across backends.                                                               | apim-aca, afd-apim (with ACA) |
 | [Secure Blob Access](./samples/secure-blob-access/README.md)             | Secure blob access via the [valet key pattern](https://learn.microsoft.com/azure/architecture/patterns/valet-key).  | All infrastructures           |
 | [Credential Manager (with Spotify)](./samples/oauth-3rd-party/README.md) | Authenticate with APIM which then uses its Credential Manager with Spotify's REST API.                              | All infrastructures           |
->>>>>>> 94a3e0f5
+| [Azure Maps](./samples/azure-maps/README.md)                             | Proxying calls to Azure Maps with APIM policies.                                                                    | All infrastructures           |
 
 ### ▶️ Running a Sample
 
